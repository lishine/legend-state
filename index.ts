--- conflicted
+++ resolved
@@ -25,10 +25,6 @@
     dateModifiedKey
 } from './src/globals';
 /** @internal */
-<<<<<<< HEAD
-export { getNode, computeSelector, constructObject, clone, deconstructObject } from './src/helpers';
-=======
-export { getNode } from './src/helpers';
->>>>>>> 8e0791f0
+export { getNode, constructObject, clone, deconstructObject } from './src/helpers';
 /** @internal */
 export { ObservablePrimitiveClass } from './src/ObservablePrimitive';