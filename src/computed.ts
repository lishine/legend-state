import { afterBatch, batch } from './batching';
import { getNode, lockObservable } from './helpers';
import { isPromise } from './is';
import { observable } from './observable';
import { ObservableComputed, ObservableComputedTwoWay } from './observableInterfaces';
import { observe } from './observe';

export function computed<T>(compute: () => T | Promise<T>): ObservableComputed<T>;
export function computed<T, T2 = T>(
    compute: () => T | Promise<T>,
    set: (value: T2) => void
): ObservableComputedTwoWay<T, T2>;
export function computed<T, T2 = T>(
    compute: () => T | Promise<T>,
    set?: (value: T2) => void
): ObservableComputed<T> | ObservableComputedTwoWay<T, T2> {
    // Create an observable for this computed variable
<<<<<<< HEAD
    const obs = observable<T>();
    lockObservable(obs, true);
=======
    let obs = observable<T>();
    if (!set) lockObservable(obs, true);
>>>>>>> f361ed22

    // Lazily activate the observable when get is called
    getNode(obs).root.activate = () => {
        let setting = false;
        const setInner = function (val: any) {
            if (val !== obs.peek()) {
                // Update the computed value
                if (set) {
                    setting = true;
                    afterBatch(() => (setting = false));
                } else {
                    lockObservable(obs, false);
                }
                obs.set(val);
                if (!set) lockObservable(obs, true);
            }
        };
<<<<<<< HEAD
        const fn = function () {
            const val = compute();
            if (isPromise<T>(val)) {
                val.then((v) => set(v));
=======

        observe(compute, ({ value }) => {
            if (isPromise<T>(value)) {
                value.then((v) => setInner(v));
>>>>>>> f361ed22
            } else {
                setInner(value);
            }
        });

        if (set) {
            obs.onChange(({ value }) => {
                if (!setting) {
                    batch(() => set(value));
                }
                setting = false;
            });
        }
    };

    return obs as ObservableComputed<T>;
}<|MERGE_RESOLUTION|>--- conflicted
+++ resolved
@@ -15,13 +15,8 @@
     set?: (value: T2) => void
 ): ObservableComputed<T> | ObservableComputedTwoWay<T, T2> {
     // Create an observable for this computed variable
-<<<<<<< HEAD
     const obs = observable<T>();
-    lockObservable(obs, true);
-=======
-    let obs = observable<T>();
     if (!set) lockObservable(obs, true);
->>>>>>> f361ed22
 
     // Lazily activate the observable when get is called
     getNode(obs).root.activate = () => {
@@ -39,17 +34,10 @@
                 if (!set) lockObservable(obs, true);
             }
         };
-<<<<<<< HEAD
-        const fn = function () {
-            const val = compute();
-            if (isPromise<T>(val)) {
-                val.then((v) => set(v));
-=======
 
         observe(compute, ({ value }) => {
             if (isPromise<T>(value)) {
                 value.then((v) => setInner(v));
->>>>>>> f361ed22
             } else {
                 setInner(value);
             }
